## go-slackbot - Build Slackbots in Go

The go-slackbot project hopes to ease development of Slack bots by adding helpful
methods and a mux-router style interface to the github.com/essentialkaos/slack package.

Incoming Slack RTM events are mapped to a handler in the following form:

	bot.Hear("(?i)how are you(.*)").MessageHandler(HowAreYouHandler)

In addition to several useful functions in the utils.go file, the slackbot.Bot struct provides handy Reply and ReplyWithAttachments methods:

	func HowAreYouHandler(ctx context.Context, bot *slackbot.Bot, evt *slack.MessageEvent) {
		bot.Reply(evt, "A bit tired. You get it? A bit?", slackbot.WithTyping)
	}
&nbsp;

	func HowAreYouAttachmentsHandler(ctx context.Context, bot *slackbot.Bot, evt *slack.MessageEvent) {
		txt := "Beep Beep Boop is a ridiculously simple hosting platform for your Slackbots."
		attachment := slack.Attachment{
			Pretext:   "We bring bots to life. :sunglasses: :thumbsup:",
			Title:     "Host, deploy and share your bot in seconds.",
			TitleLink: "https:beepboophq.com/",
			Text:      txt,
			Fallback:  txt,
			ImageURL:  "https:storage.googleapis.com/beepboophq/_assets/bot-1.22f6fb.png",
			Color:     "#7CD197",
		}

		attachments := []slack.Attachment{attachment}
		bot.ReplyWithAttachments(evt, attachments, slackbot.WithTyping)
	}
<<<<<<< HEAD

But wait, there's more! Well, until there's more, the slackbot package exposes github.com/nlopes/slack RTM and Client objects enabling a consumer to interact with the lower level package directly:
=======
  
But wait, there's more! Well, until there's more, the slackbot package exposes github.com/essentialkaos/slack RTM and Client objects enabling a consumer to interact with the lower level package directly:
>>>>>>> f1a7282d

    func HowAreYouHandler(ctx context.Context, bot *slackbot.Bot, evt *slack.MessageEvent) {
      bot.RTM.NewOutgoingMessage("Hello", "#random")
    }


If you want to kick the tires, we would love feedback. Check out these two examples:

- [simple.go](https://github.com/BeepBoopHQ/go-slackbot/blob/master/examples/simple/simple.go)
- [wit.go](https://github.com/BeepBoopHQ/go-slackbot/blob/master/examples/wit/wit.go).<|MERGE_RESOLUTION|>--- conflicted
+++ resolved
@@ -29,13 +29,8 @@
 		attachments := []slack.Attachment{attachment}
 		bot.ReplyWithAttachments(evt, attachments, slackbot.WithTyping)
 	}
-<<<<<<< HEAD
 
 But wait, there's more! Well, until there's more, the slackbot package exposes github.com/nlopes/slack RTM and Client objects enabling a consumer to interact with the lower level package directly:
-=======
-  
-But wait, there's more! Well, until there's more, the slackbot package exposes github.com/essentialkaos/slack RTM and Client objects enabling a consumer to interact with the lower level package directly:
->>>>>>> f1a7282d
 
     func HowAreYouHandler(ctx context.Context, bot *slackbot.Bot, evt *slack.MessageEvent) {
       bot.RTM.NewOutgoingMessage("Hello", "#random")
