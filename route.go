package slackbot

import (
	"regexp"

	"context"

	slack "github.com/nlopes/slack"
)

type contextKey string

func (c contextKey) String() string {
	return string(c)
}

// Route represents a route
type Route struct {
	handler      Handler
	err          error
	matchers     []Matcher
	subrouter    Router
	preprocessor Preprocessor
	botUserID    string
}

func (r *Route) setBotID(botID string) {
	r.botUserID = botID
	for _, matcher := range r.matchers {
		matcher.SetBotID(botID)
	}
}

// RouteMatch stores information about a matched route.
type RouteMatch struct {
	Route   *Route
	Handler Handler
}

// EventMatch stores information about a matched event
type EventMatch struct {
	Handler EventHandler
}

// ChannelJoinMatch stores information about a channel joined event
type ChannelJoinMatch struct {
	Handler ChannelJoinHandler
}

// Handle calls the handler with provided parameters
func (cjm *ChannelJoinMatch) Handle(ctx context.Context, b *Bot, channel *slack.Channel) {
	cjm.Handler(ctx, b, channel)
}

<<<<<<< HEAD
=======
// Handle handles any unspecified RTM events
func (em *EventMatch) Handle(ctx context.Context, b *Bot, ev *slack.RTMEvent) {
	em.Handler(ctx, b, ev)
}

>>>>>>> b2eb0b19
// Match matches
func (r *Route) Match(ctx context.Context, match *RouteMatch) (bool, context.Context) {
	if r.preprocessor != nil {
		ctx = r.preprocessor(ctx)
	}
	for _, m := range r.matchers {
		var matched bool
		matched, ctx = m.Match(ctx)
		if !matched {
			return false, ctx
		}
	}

	// if this route contains a subrouter, invoke the subrouter match
	if r.subrouter != nil {
		return r.subrouter.Match(ctx, match)
	}

	match.Route = r
	match.Handler = r.handler
	return true, ctx
}

// Hear adds a matcher for the message text
func (r *Route) Hear(regex string) *Route {
	r.err = r.addRegexpMatcher(regex)
	return r
}

// Messages sets the types of Messages we want to handle
func (r *Route) Messages(types ...MessageType) *Route {
	_ = r.addTypesMatcher(types...)
	return r
}

// Handler sets a handler for the route.
func (r *Route) Handler(handler Handler) *Route {
	if r.err == nil {
		r.handler = handler
	}
	return r
}

// MessageHandler is a message handler
func (r *Route) MessageHandler(fn MessageHandler) *Route {
	return r.Handler(func(ctx context.Context) {
		bot := BotFromContext(ctx)
		msg := MessageFromContext(ctx)
		fn(ctx, bot, msg)
	})
}

// Preprocess preproccesses
func (r *Route) Preprocess(fn Preprocessor) *Route {
	if r.err == nil {
		r.preprocessor = fn
	}
	return r
}

// Subrouter creates a subrouter
func (r *Route) Subrouter() Router {
	if r.err == nil {
		r.subrouter = &SimpleRouter{}
	}
	return r.subrouter
}

// AddMatcher adds a matcher to the route.
func (r *Route) AddMatcher(m Matcher) *Route {
	if r.err == nil {
		r.matchers = append(r.matchers, m)
	}
	return r
}

// RegexpMatcher is a regexp matcher
type RegexpMatcher struct {
	regex     string
	botUserID string
}

// Match matches a message
func (rm *RegexpMatcher) Match(ctx context.Context) (bool, context.Context) {
	msg := MessageFromContext(ctx)
	// A message be receded by a direct mention. For simplicity sake, strip out any potention direct mentions first
	text := StripDirectMention(msg.Text)
	// now consider stripped text against regular expression
<<<<<<< HEAD
	re := regexp.MustCompile(rm.regex)
=======
	re, reErr := regexp.Compile(rm.regex)
	if reErr != nil {
		return false, ctx
	}
>>>>>>> b2eb0b19
	matched, matches := namedRegexpParse(text, re)
	if !matched {
		return false, ctx
	}
	var namedCaptures = NamedCaptures{}
	namedCaptures.m = make(map[string]string)
	for k, v := range matches {
		namedCaptures.m[k] = v
	}
	newCtx := context.WithValue(ctx, contextKey(NamedCaptureContextKey), namedCaptures)

	return true, newCtx
}

// SetBotID sets the bot id
func (rm *RegexpMatcher) SetBotID(botID string) {
	rm.botUserID = botID
}

// addRegexpMatcher adds a host or path matcher and builder to a route.
func (r *Route) addRegexpMatcher(regex string) error {
	if r.err != nil {
		return r.err
	}

	r.AddMatcher(&RegexpMatcher{regex: regex})
	return nil
}

// TypesMatcher is a type matcher
type TypesMatcher struct {
	types     []MessageType
	botUserID string
}

// Match matches
func (tm *TypesMatcher) Match(ctx context.Context) (bool, context.Context) {
	msg := MessageFromContext(ctx)
	for _, t := range tm.types {
		switch t {
		case DirectMessage:
			if IsDirectMessage(msg) {
				return true, ctx
			}
		case DirectMention:
			if IsDirectMention(msg, botUserID) {
				return true, ctx
			}
		}
	}
	return false, ctx
}

// SetBotID sets the botid
func (tm *TypesMatcher) SetBotID(botID string) {
	tm.botUserID = botID
}

// addTypesMatcher adds a host or path matcher and builder to a route.
func (r *Route) addTypesMatcher(types ...MessageType) error {
	if r.err != nil {
		return r.err
	}

	r.AddMatcher(&TypesMatcher{types: types, botUserID: r.botUserID})
	return nil
}<|MERGE_RESOLUTION|>--- conflicted
+++ resolved
@@ -52,14 +52,11 @@
 	cjm.Handler(ctx, b, channel)
 }
 
-<<<<<<< HEAD
-=======
 // Handle handles any unspecified RTM events
 func (em *EventMatch) Handle(ctx context.Context, b *Bot, ev *slack.RTMEvent) {
 	em.Handler(ctx, b, ev)
 }
 
->>>>>>> b2eb0b19
 // Match matches
 func (r *Route) Match(ctx context.Context, match *RouteMatch) (bool, context.Context) {
 	if r.preprocessor != nil {
@@ -148,14 +145,10 @@
 	// A message be receded by a direct mention. For simplicity sake, strip out any potention direct mentions first
 	text := StripDirectMention(msg.Text)
 	// now consider stripped text against regular expression
-<<<<<<< HEAD
-	re := regexp.MustCompile(rm.regex)
-=======
 	re, reErr := regexp.Compile(rm.regex)
 	if reErr != nil {
 		return false, ctx
 	}
->>>>>>> b2eb0b19
 	matched, matches := namedRegexpParse(text, re)
 	if !matched {
 		return false, ctx
