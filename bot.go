--- conflicted
+++ resolved
@@ -42,7 +42,7 @@
 
 	"golang.org/x/net/context"
 
-	"github.com/essentialkaos/slack"
+	"github.com/nlopes/slack"
 )
 
 const (
@@ -72,7 +72,6 @@
 }
 
 // Run listens for incoming slack RTM events, matching them to an appropriate handler.
-<<<<<<< HEAD
 func (b *Bot) Run(rtmopts bool) {
 
 	options := slack.RTMOptions{}
@@ -80,11 +79,6 @@
 
 	b.RTM = b.Client.NewRTMWithOptions(&options)
 
-=======
-func (b *Bot) Run() {
-	b.RTM = b.Client.NewRTM()
-	fmt.Printf("%v", b.RTM.GetInfo())
->>>>>>> f1a7282d
 	go b.RTM.ManageConnection()
 	for {
 		select {
