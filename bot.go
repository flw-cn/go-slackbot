--- conflicted
+++ resolved
@@ -36,18 +36,11 @@
 
 import (
 	"fmt"
-<<<<<<< HEAD
-	"log"
-	"time"
-
-	"context"
-=======
 	"io/ioutil"
 	"time"
 
 	"context"
 	"log"
->>>>>>> b2eb0b19
 
 	"github.com/nlopes/slack"
 )
@@ -61,9 +54,8 @@
 	maxTypingSleep time.Duration = time.Millisecond * 2000
 )
 
-<<<<<<< HEAD
 var botUserID string
-=======
+
 // BotOption is a functional option for configuring the bot
 type BotOption func(*Bot) error
 
@@ -97,7 +89,6 @@
 	}
 	return b, nil
 }
->>>>>>> b2eb0b19
 
 // New constructs a new Bot using the slackToken to authorize against the Slack service.
 func New(slackToken string) *Bot {
@@ -109,8 +100,6 @@
 	return b
 }
 
-<<<<<<< HEAD
-=======
 // NewWithLogger constructs a new Bot using the slackToken and custom logger instance provided
 func NewWithLogger(slackToken string, l *log.Logger) *Bot {
 	fmt.Println("NewWithLogger is deprecated. Please migrate to using NewWithOpts")
@@ -121,7 +110,6 @@
 	return b
 }
 
->>>>>>> b2eb0b19
 // Bot is a bot
 type Bot struct {
 	SimpleRouter
@@ -141,7 +129,6 @@
 }
 
 // Run listens for incoming slack RTM events, matching them to an appropriate handler.
-<<<<<<< HEAD
 func (b *Bot) Run(rtmopts bool) {
 
 	options := slack.RTMOptions{}
@@ -149,6 +136,7 @@
 
 	b.RTM = b.Client.NewRTMWithOptions(&options)
 
+	slack.SetLogger(b.logger)
 	go b.RTM.ManageConnection()
 	for {
 		select {
@@ -187,72 +175,23 @@
 						go handler.Handle(ctx, b, &ev.Channel)
 					}
 				}
-
+			case *slack.RTMError:
+				b.logger.Print(ev.Error())
 			case *slack.InvalidAuthEvent:
-				log.Printf("Invalid credentials")
-				break
-
+				b.logger.Print("Invalid credentials")
 			default:
-				// Ignore other events..
-				// fmt.Printf("Unexpected: %v\n", msg.Data)
-=======
-func (b *Bot) Run() {
-	b.RTM = b.Client.NewRTM()
-	//slack.SetLogger(b.logger)
-	go b.RTM.ManageConnection()
-	for msg := range b.RTM.IncomingEvents {
-		ctx := context.Background()
-		ctx = AddBotToContext(ctx, b)
-		switch ev := msg.Data.(type) {
-		case *slack.ConnectedEvent:
-			b.setBotID(ev.Info.User.ID)
-		case *slack.MessageEvent:
-			// ignore messages from the current user, the bot user
-			if b.botUserID == ev.User {
-				continue
-			}
-
-			ctx = AddMessageToContext(ctx, ev)
-			var match RouteMatch
-			if matched, newCtx := b.Match(ctx, &match); matched {
-				match.Handler(newCtx)
-			}
-		case *slack.ChannelJoinedEvent:
-			if len(b.channelJoinEventsHandlers) > 0 {
-				for _, h := range b.channelJoinEventsHandlers {
-					var handler ChannelJoinMatch
-					handler.Handler = h
-					go handler.Handle(ctx, b, &ev.Channel)
-				}
-			}
-		case *slack.GroupJoinedEvent:
-			if len(b.channelJoinEventsHandlers) > 0 {
-				for _, h := range b.channelJoinEventsHandlers {
-					var handler ChannelJoinMatch
-					handler.Handler = h
-					go handler.Handle(ctx, b, &ev.Channel)
-				}
-			}
-		case *slack.RTMError:
-			b.logger.Print(ev.Error())
-		case *slack.InvalidAuthEvent:
-			b.logger.Print("Invalid credentials")
-		default:
-			if len(b.unhandledEventsHandlers) > 0 {
-				for _, h := range b.unhandledEventsHandlers {
-					var handler EventMatch
-					handler.Handler = h
-					go handler.Handle(ctx, b, &msg)
-				}
->>>>>>> b2eb0b19
+				if len(b.unhandledEventsHandlers) > 0 {
+					for _, h := range b.unhandledEventsHandlers {
+						var handler EventMatch
+						handler.Handler = h
+						go handler.Handle(ctx, b, &msg)
+					}
+				}
 			}
 		}
-		//}
-	}
-}
-
-<<<<<<< HEAD
-=======
+	}
+}
+
 // SetLogger sets the bot's logger to a custom one
 func (b *Bot) SetLogger(l *log.Logger) {
 	b.logger = l
@@ -263,7 +202,6 @@
 	b.unhandledEventsHandlers = append(b.unhandledEventsHandlers, h)
 }
 
->>>>>>> b2eb0b19
 // OnChannelJoin handles ChannelJoin events
 func (b *Bot) OnChannelJoin(h ChannelJoinHandler) {
 	b.channelJoinEventsHandlers = append(b.channelJoinEventsHandlers, h)
@@ -282,8 +220,7 @@
 	params := slack.PostMessageParameters{AsUser: true}
 	params.Attachments = attachments
 
-	_, _, _ = b.Client.PostMessage(evt.Msg.Channel, "", params)
-<<<<<<< HEAD
+	b.Client.PostMessage(evt.Msg.Channel, "", params)
 }
 
 // ReplyAsThread
@@ -311,8 +248,6 @@
 	}
 
 	b.Client.PostMessage(evt.Msg.Channel, "", params)
-=======
->>>>>>> b2eb0b19
 }
 
 // Type sends a typing message and simulates delay (max 2000ms) based on message size.
