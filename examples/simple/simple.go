--- conflicted
+++ resolved
@@ -5,11 +5,7 @@
 
 	"context"
 
-<<<<<<< HEAD
 	slackbot "github.com/BeepBoopHQ/go-slackbot"
-=======
-	slackbot "github.com/lusis/go-slackbot"
->>>>>>> 74167aa0
 	"github.com/nlopes/slack"
 )
 
